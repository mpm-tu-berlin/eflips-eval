import zoneinfo
from datetime import datetime, timedelta
from typing import Dict, List, Iterable, Tuple, Optional

import numpy as np
import numpy.typing as npt
import pandas as pd
import sqlalchemy
from eflips.model import Event, Rotation, Vehicle, Trip, EventType
from sqlalchemy.orm import Session


def departure_arrival_soc(
    scenario_id: int, session: sqlalchemy.orm.session.Session
) -> pd.DataFrame:
    """
    This function creates a dataframe with the SoC at departure and arrival for each trip.
    The columns are
    - event_id: the associated event id
    - rotation_id: the associated rotation id (for the trip the vehicle is going on or returning from)
    - rotation_name: the name of the rotation
    - vehicle_type_id: the vehicle type id
    - vehicle_type_name: the name of the vehicle type
    - vehicle_id: the vehicle id
    - vehicle_name: the name of the vehicle
    - time: the time at which this SoC was recorded (for departure, this is the departure time from the depot, for
      arrival, this is the arrival time at the depot)
    - soc: the state of charge at the given time
    - event_type: the type of event, either "Departure" or "Arrival"

    :param scenario_id: The scenario id for which to create the dataframe
    :param session: An sqlalchemy session to an eflips-model database

    :return: A pandas DataFrame
    """

    vehicles = session.query(Vehicle).filter(Vehicle.scenario_id == scenario_id)
    result: List[Dict[str, str | int | float | datetime]] = []

    for vehicle in vehicles:
        events = (
            session.query(Event)
            .filter(Event.vehicle_id == vehicle.id)
            .order_by(Event.time_start)
            .all()
        )
        for i in range(len(events)):
            # The interesting events for us are the ones immediately before or after an event at a depot.
            # That means the previous or next event has an area_id, the event does not

            if events[i].area_id is None:
                if i > 0 and events[i - 1].area_id is not None:
                    # This is a departure event
                    result.append(
                        {
                            "rotation_id": events[i].trip.rotation_id,
                            "rotation_name": events[i].trip.rotation.name,
                            "vehicle_type_id": vehicle.vehicle_type_id,
                            "vehicle_type_name": vehicle.vehicle_type.name,
                            "vehicle_id": vehicle.id,
                            "vehicle_name": vehicle.name,
                            "time": events[i].time_start,
                            "soc": events[i].soc_start * 100,
                            "event_type": "Departure",
                        }
                    )
                elif i < len(events) - 1 and events[i + 1].area_id is not None:
                    # This is an arrival event
                    result.append(
                        {
                            "rotation_id": events[i].trip.rotation_id,
                            "rotation_name": events[i].trip.rotation.name,
                            "vehicle_type_id": vehicle.vehicle_type_id,
                            "vehicle_type_name": vehicle.vehicle_type.name,
                            "vehicle_id": vehicle.id,
                            "vehicle_name": vehicle.name,
                            "time": events[i].time_end,
                            "soc": events[i].soc_end * 100,
                            "event_type": "Arrival",
                        }
                    )

    return pd.DataFrame(result)


def depot_event(
    scenario_id: int, session: Session, vehicle_ids: None | int | List[int] = None
) -> pd.DataFrame:
    """
    This function creates a dataframe with all the events at the depot for a given scenario.
    The columns are
    - time_start: the start time of the event in datetime format
    - time_end: the end time of the event in datetime format
    - vehicle_id: the unique vehicle identifier which could be used for querying the vehicle in the database
    - event_type: the type of event specified in the eflips model. See :class:`eflips.model.EventType` for more information
    - area_id: the unique area identifier which could be used for querying the area in the database
    - trip_id: the unique trip identifier which could be used for querying the trip in the database
    - station_id: the unique station identifier which could be used for querying the station in the database
    - location: the location of the event. This could be "depot", "trip" or "station"


    :param scenario_id: The unique identifier of the scenario
    :param session: A :class:`sqlalchemy.orm.session.Session` object to an eflips-model database
    :param vehicle_ids: A list of vehicle ids to filter for. If None, all vehicles are included
    :return: A pandas DataFrame
    """

    event_list_for_plot: List[Dict[str, int | float | str | datetime | None]] = []
    events_from_db_q = (
        session.query(Event)
        .filter(Event.scenario_id == scenario_id)
        .order_by(Event.vehicle_id, Event.time_start)
    )

    if vehicle_ids is not None:
        if isinstance(vehicle_ids, int):
            vehicle_ids = [vehicle_ids]
        events_from_db_q = events_from_db_q.filter(Event.vehicle_id.in_(vehicle_ids))

    events_from_db = events_from_db_q.all()

    for event in events_from_db:
        location = None
        if event.area_id is not None:
            location = "Depot"
        elif event.trip_id is not None:
            location = "Trip"
        elif event.station_id is not None:
            location = "Station"

        event_list_for_plot.append(
            {
                "time_start": event.time_start,
                "time_end": event.time_end,
                "soc_start": event.soc_start,
                "soc_end": event.soc_end,
                "vehicle_id": str(event.vehicle_id),
                "vehicle_type_id": event.vehicle.vehicle_type_id,
                "vehicle_type_name": event.vehicle.vehicle_type.name,
                "event_type": event.event_type.name.replace("_", " ").title(),
                "area_id": event.area_id,
                "trip_id": event.trip_id,
                "station_id": event.station_id,
                "location": location,
            }
        )

    df = pd.DataFrame(event_list_for_plot)
    df.sort_values(by=["vehicle_type_name", "time_start"], inplace=True)

    return df


def power_and_occupancy(
    aread_id: int | Iterable[int],
    session: sqlalchemy.orm.session.Session,
    temporal_resolution: int = 60,
) -> pd.DataFrame:
    """
    This function creates a dataframe containing a timeseries of the power and occupancy of the given area(s).
    The columns are:
    - time: the time at which the data was recorded
    - power: the summed power consumption of the area(s) at the given time
    - occupancy: the summed occupancy of the area(s) at the given time

    :param aread_id: The id of the area for which to create the dataframe
    :param session: An sqlalchemy session to an eflips-model database
    :param temporal_resolution: The temporal resolution of the timeseries in seconds. Default is 60 seconds.
    :return: A pandas DataFrame
    """
    if isinstance(aread_id, int):
        aread_id = [aread_id]
    events = session.query(Event).filter(Event.area_id.in_(aread_id))

    start_time_row = (
        session.query(Event.time_start)
        .filter(Event.area_id.in_(aread_id))
        .order_by(Event.time_start)
        .first()
    )
    if start_time_row is None:
        raise ValueError("No events found for the given area_id")
    start_time = start_time_row[0]  # Oh, if we had nullability operators in Python…
    end_time_row = (
        session.query(Event.time_end)
        .filter(Event.area_id.in_(aread_id))
        .order_by(Event.time_end.desc())
        .first()
    )
    if end_time_row is None:
        raise ValueError("No events found for the given area_id")
    end_time = end_time_row[0]  # Oh, if we had nullability operators in Python…

    # Round the start and end times to the nearest temporal_resolution
    start_time = start_time - timedelta(seconds=start_time.second % temporal_resolution)
    end_time = end_time + timedelta(
        seconds=temporal_resolution - end_time.second % temporal_resolution
    )

    # Create a 1-second interval time series
    time: npt.NDArray[np.datetime64] = np.arange(
        start_time, end_time, timedelta(seconds=temporal_resolution)
    )
    time_as_unix = np.arange(
        start_time.timestamp(), end_time.timestamp(), temporal_resolution
    )
    energy = np.zeros(time.shape[0])
    occupancy = np.zeros(time.shape[0])

    # For each event:
    # Convert SoC to energy
    # Resample to 1-second intervals
    # Add the energy to the energy series
    for event in events:
        if event.timeseries is not None:
            this_event_times: List[datetime] = [datetime.fromisoformat(t) for t in event.timeseries["time"]]  # type: ignore
            this_event_socs: List[float] = event.timeseries["soc"]  # type: ignore
        else:
            this_event_times = []
            this_event_socs = []
        # Attach the event's time_start and soc to the timeseries at the beginning
        this_event_times.insert(0, event.time_start)
        this_event_socs.insert(0, event.soc_start)
        # Attach the event's time_end and soc to the timeseries at the end
        this_event_times.append(event.time_end - timedelta(seconds=1))
        this_event_socs.append(event.soc_end)
        this_event_unix_times = np.array([t.timestamp() for t in this_event_times])

        # Validation: the timeseries should be sorted and the socs should be in the range [0, 1] and monotonically increasing
        assert all(
            this_event_times[i] <= this_event_times[i + 1]
            for i in range(len(this_event_times) - 1)
        )
        assert all(
            this_event_socs[i] <= this_event_socs[i + 1]
            for i in range(len(this_event_socs) - 1)
        )

        # Convert from SoC to enerhgy using the vehicle types battery capacity
        this_event_energy = (
            np.array(this_event_socs) * event.vehicle.vehicle_type.battery_capacity
        )  # kWh

        # Resample the energy to 1-second intervals
        this_event_energy = np.interp(
            time_as_unix, this_event_unix_times, this_event_energy
        )
        energy += this_event_energy

        # For occupancy, we create an entry at the beginning and end of the event, then resample to 1-second
        # intervals with left=0 and right=0
        this_event_occupancy = np.interp(
            time_as_unix,
            [event.time_start.timestamp(), event.time_end.timestamp() - 1],
            [1, 1],
            left=0,
            right=0,
        )
        occupancy += this_event_occupancy

    # Calculate the power from the energy
    power = (np.diff(energy) / np.diff(time_as_unix).astype(float)) * 3600  # kW

    # Create the dataframe
    # First, change the time to the local timezone

    tz = datetime.now().astimezone().tzinfo
    time_as_local_tz = pd.to_datetime(time).tz_localize("UTC").tz_convert(tz)

    result = pd.DataFrame(
        {
            "time": time_as_local_tz[:-1],
            "power": power,
            "occupancy": occupancy[:-1],
        }
    )
    return result


def specific_energy_consumption(scenario_id: int, session: Session) -> pd.DataFrame:
    """
    Creates a dataframe of all the trip energy consumptions and distances for the given scenario.
    The dataframe contains the following columns:
    - trip_id: the unique identifier of the trip
    - route_id: the unique identifier of the route
    - route_name: the name of the route
    - distance: the distance of the route in km
    - energy_consumption: the energy consumption of the trip in kWh
    - vehicle_type_id: the unique identifier of the vehicle type
    - vehicle_type_name: the name of the vehicle type

    :param scenario_id: The unique identifier of the scenario
    :param session: An sqlalchemy session to an eflips-model database
    :return: A pandas DataFrame
    """
    events = (
        session.query(Event)
        .filter(Event.scenario_id == scenario_id)
        .filter(Event.event_type == EventType.DRIVING)
        .options(sqlalchemy.orm.joinedload(Event.trip).joinedload(Trip.route))
    )
    result: List[Dict[str, int | float | str]] = []
    for event in events:
        trip = event.trip
        delta_soc = event.soc_end - event.soc_start
        delta_energy = delta_soc * trip.rotation.vehicle_type.battery_capacity * -1
        result.append(
            {
                "trip_id": trip.id,
                "route_id": trip.route_id,
                "route_name": trip.route.name,
                "distance": trip.route.distance / 1000,
                "energy_consumption": delta_energy,
                "vehicle_type_id": trip.rotation.vehicle_type_id,
                "vehicle_type_name": trip.rotation.vehicle_type.name,
            }
        )
    return pd.DataFrame(result)


def vehicle_soc(
    vehicle_id: int,
    session: Session,
<<<<<<< HEAD
    timezone: Optional[zoneinfo.ZoneInfo] = zoneinfo.ZoneInfo("Europe/Berlin")
=======
    timezone: Optional[zoneinfo.ZoneInfo] = None,
>>>>>>> 5a2fbb47
) -> Tuple[pd.DataFrame, Dict[str, List[Tuple[str, datetime, datetime]]]]:
    """
    This function takes in a vehicle id and returns a description what happened to the vehicle over time.
    The dataframe contains the following columns:
    - time: the time at which the SoC was recorded
    - soc: the state of charge at the given time

    Additionally, a dictionary for the different kinds of events is returned. For each kind of event, a list of Tuples
    with a description of the event, the start time and the end time is returned.

    The kinds of events are:
    - "rotation": A list of rotation names and the time the rotation started and ended
    - "charging": A list of the location of the charging and the time the charging started and ended

    :param timezone: Explicit timezone information to use for the visualization. Default is Europe/Berlin
    :param vehicle_id: the unique identifier of the vehicle
    :param session: A :class:`sqlalchemy.orm.session.Session` object to an eflips-model database
    :return: A pandas DataFrame
    """
    events_from_db = (
        session.query(Event)
        .filter(Event.vehicle_id == vehicle_id)
        .order_by(Event.time_start)
        .all()
    )

    descriptions: Dict[str, List[Tuple[str, datetime, datetime]]] = {
        "rotation": [],
        "charging": [],
    }

    # Go through all events and connect the soc_start and soc_end and time_start and time_end
    all_times = []
    all_soc = []


    for event in events_from_db:
        all_times.append(event.time_start.astimezone(timezone))
        all_soc.append(event.soc_start)

        if event.timeseries is not None:
            this_event_times: List[datetime] = [
                datetime.fromisoformat(t).astimezone(timezone) for t in event.timeseries["time"]  # type: ignore
            ]
            this_event_socs: List[float] = event.timeseries["soc"]  # type: ignore
            all_times.extend(this_event_times)
            all_soc.extend(this_event_socs)

        all_times.append(event.time_end.astimezone(timezone))
        all_soc.append(event.soc_end)

        if (
            event.event_type == EventType.CHARGING_DEPOT
            or event.event_type == EventType.CHARGING_OPPORTUNITY
        ):
            if event.area is not None:
                name = event.area.name + " in " + event.area.depot.name
            else:
                name = event.station.name

            descriptions["charging"].append(
                (
                    name,
                    event.time_start.astimezone(timezone),
                    event.time_end.astimezone(timezone),
                )
            )

    for rotation in (
        session.query(Rotation).filter(Rotation.vehicle_id == vehicle_id).all()
    ):
        descriptions["rotation"].append(
            (
                rotation.name,
                rotation.trips[0].departure_time.astimezone(timezone),
                rotation.trips[-1].arrival_time.astimezone(timezone),
            )
        )

    return pd.DataFrame({"time": all_times, "soc": all_soc}), descriptions<|MERGE_RESOLUTION|>--- conflicted
+++ resolved
@@ -247,8 +247,8 @@
         )
         energy += this_event_energy
 
-        # For occupancy, we create an entry at the beginning and end of the event, then resample to 1-second
-        # intervals with left=0 and right=0
+        # For occupancy, we we create an entry at the beginning and end of the event, then resample to 1-second intervals
+        # with left=0 and right=0
         this_event_occupancy = np.interp(
             time_as_unix,
             [event.time_start.timestamp(), event.time_end.timestamp() - 1],
@@ -265,11 +265,11 @@
     # First, change the time to the local timezone
 
     tz = datetime.now().astimezone().tzinfo
-    time_as_local_tz = pd.to_datetime(time).tz_localize("UTC").tz_convert(tz)
+    time = pd.to_datetime(time).tz_localize("UTC").tz_convert(tz)
 
     result = pd.DataFrame(
         {
-            "time": time_as_local_tz[:-1],
+            "time": time[:-1],
             "power": power,
             "occupancy": occupancy[:-1],
         }
@@ -321,11 +321,7 @@
 def vehicle_soc(
     vehicle_id: int,
     session: Session,
-<<<<<<< HEAD
     timezone: Optional[zoneinfo.ZoneInfo] = zoneinfo.ZoneInfo("Europe/Berlin")
-=======
-    timezone: Optional[zoneinfo.ZoneInfo] = None,
->>>>>>> 5a2fbb47
 ) -> Tuple[pd.DataFrame, Dict[str, List[Tuple[str, datetime, datetime]]]]:
     """
     This function takes in a vehicle id and returns a description what happened to the vehicle over time.
